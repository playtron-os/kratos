// Copyright © 2023 Ory Corp
// SPDX-License-Identifier: Apache-2.0

package verification

import (
	"net/http"
	"time"

	"github.com/ory/kratos/x/nosurfx"
	"github.com/ory/kratos/x/redir"

	"github.com/ory/kratos/hydra"
	"github.com/ory/kratos/session"
	"github.com/ory/nosurf"

	"github.com/ory/kratos/schema"
	"github.com/ory/kratos/ui/node"
	"github.com/ory/x/sqlcon"

	"github.com/ory/herodot"

	"github.com/pkg/errors"

	"github.com/ory/x/urlx"

	"github.com/ory/kratos/driver/config"
	"github.com/ory/kratos/identity"
	"github.com/ory/kratos/selfservice/errorx"
	"github.com/ory/kratos/selfservice/flow"
	"github.com/ory/kratos/x"
)

const (
	RouteInitBrowserFlow = "/self-service/verification/browser"
	RouteInitAPIFlow     = "/self-service/verification/api"
	RouteGetFlow         = "/self-service/verification/flows"

	RouteSubmitFlow = "/self-service/verification"
)

type (
	HandlerProvider interface {
		VerificationHandler() *Handler
	}
	handlerDependencies interface {
		errorx.ManagementProvider
		identity.ManagementProvider
		identity.PrivilegedPoolProvider
		config.Provider
		hydra.Provider
		session.PersistenceProvider
		session.ManagementProvider

		nosurfx.CSRFTokenGeneratorProvider
		x.WriterProvider
		nosurfx.CSRFProvider
		x.LoggingProvider

		FlowPersistenceProvider
		ErrorHandlerProvider
		StrategyProvider
		HookExecutorProvider
	}
	Handler struct {
		d handlerDependencies
	}
)

func NewHandler(d handlerDependencies) *Handler {
	return &Handler{d: d}
}

func (h *Handler) RegisterPublicRoutes(public *x.RouterPublic) {
	h.d.CSRFHandler().IgnorePath(RouteInitAPIFlow)
	h.d.CSRFHandler().IgnorePath(RouteSubmitFlow)

	public.GET(RouteInitBrowserFlow, h.createBrowserVerificationFlow)
	public.GET(RouteInitAPIFlow, h.createNativeVerificationFlow)
	public.GET(RouteGetFlow, h.getVerificationFlow)

	public.POST(RouteSubmitFlow, h.updateVerificationFlow)
	public.GET(RouteSubmitFlow, h.updateVerificationFlow)
}

func (h *Handler) RegisterAdminRoutes(admin *x.RouterAdmin) {
	admin.GET(RouteInitBrowserFlow, redir.RedirectToPublicRoute(h.d))
	admin.GET(RouteInitAPIFlow, redir.RedirectToPublicRoute(h.d))
	admin.GET(RouteGetFlow, redir.RedirectToPublicRoute(h.d))

	admin.POST(RouteSubmitFlow, redir.RedirectToPublicRoute(h.d))
	admin.GET(RouteSubmitFlow, redir.RedirectToPublicRoute(h.d))
}

type FlowOption func(f *Flow)

func WithFlowReturnTo(returnTo string) FlowOption {
	return func(f *Flow) {
		f.ReturnTo = returnTo
	}
}

func (h *Handler) NewVerificationFlow(w http.ResponseWriter, r *http.Request, ft flow.Type, opts ...FlowOption) (*Flow, error) {
	strategy, err := h.d.GetActiveVerificationStrategy(r.Context())
	if err != nil {
		return nil, err
	}

	f, err := NewFlow(h.d.Config(), h.d.Config().SelfServiceFlowVerificationRequestLifespan(r.Context()), h.d.GenerateCSRFToken(r), r, strategy, ft)
	if err != nil {
		return nil, err
	}
	for _, o := range opts {
		o(f)
	}

	if err := h.d.VerificationExecutor().PreVerificationHook(w, r, f); err != nil {
		return nil, err
	}

	if err := h.d.VerificationFlowPersister().CreateVerificationFlow(r.Context(), f); err != nil {
		return nil, err
	}

	return f, nil
}

// Create Verification Flow Parameters for Native Apps
//
// swagger:parameters createNativeVerificationFlow
//
//nolint:deadcode,unused
//lint:ignore U1000 Used to generate Swagger and OpenAPI definitions
type createNativeVerificationFlow struct {
	// A URL contained in the return_to key of the verification flow.
	// This piece of data has no effect on the actual logic of the flow and is purely informational.
	//
	// in: query
	ReturnTo string `json:"return_to"`
}

// swagger:route GET /self-service/verification/api frontend createNativeVerificationFlow
//
// # Create Verification Flow for Native Apps
//
// This endpoint initiates a verification flow for API clients such as mobile devices, smart TVs, and so on.
//
// To fetch an existing verification flow call `/self-service/verification/flows?flow=<flow_id>`.
//
// You MUST NOT use this endpoint in client-side (Single Page Apps, ReactJS, AngularJS) nor server-side (Java Server
// Pages, NodeJS, PHP, Golang, ...) browser applications. Using this endpoint in these applications will make
// you vulnerable to a variety of CSRF attacks.
//
// This endpoint MUST ONLY be used in scenarios such as native mobile apps (React Native, Objective C, Swift, Java, ...).
//
// More information can be found at [Ory Email and Phone Verification Documentation](https://www.ory.sh/docs/kratos/self-service/flows/verify-email-account-activation).
//
//	Schemes: http, https
//
//	Responses:
//	  200: verificationFlow
//	  400: errorGeneric
//	  default: errorGeneric
func (h *Handler) createNativeVerificationFlow(w http.ResponseWriter, r *http.Request) {
	if !h.d.Config().SelfServiceFlowVerificationEnabled(r.Context()) {
		h.d.SelfServiceErrorManager().Forward(r.Context(), w, r, errors.WithStack(herodot.ErrBadRequest.WithReasonf("Verification is not allowed because it was disabled.")))
		return
	}

	req, err := h.NewVerificationFlow(w, r, flow.TypeAPI)
	if err != nil {
		h.d.Writer().WriteError(w, r, err)
		return
	}

	h.d.Writer().Write(w, r, req)
}

// Create Browser Verification Flow Parameters
//
// swagger:parameters createBrowserVerificationFlow
//
//nolint:deadcode,unused
//lint:ignore U1000 Used to generate Swagger and OpenAPI definitions
type createBrowserVerificationFlow struct {
	// The URL to return the browser to after the flow was completed.
	//
	// in: query
	ReturnTo string `json:"return_to"`
}

// swagger:route GET /self-service/verification/browser frontend createBrowserVerificationFlow
//
// # Create Verification Flow for Browser Clients
//
// This endpoint initializes a browser-based account verification flow. Once initialized, the browser will be redirected to
// `selfservice.flows.verification.ui_url` with the flow ID set as the query parameter `?flow=`.
//
// If this endpoint is called via an AJAX request, the response contains the recovery flow without any redirects.
//
// This endpoint is NOT INTENDED for API clients and only works with browsers (Chrome, Firefox, ...).
//
// More information can be found at [Ory Kratos Email and Phone Verification Documentation](https://www.ory.sh/docs/kratos/self-service/flows/verify-email-account-activation).
//
//	Schemes: http, https
//
//	Responses:
//	  200: verificationFlow
//	  303: emptyResponse
//	  default: errorGeneric
func (h *Handler) createBrowserVerificationFlow(w http.ResponseWriter, r *http.Request) {
	if !h.d.Config().SelfServiceFlowVerificationEnabled(r.Context()) {
		h.d.SelfServiceErrorManager().Forward(r.Context(), w, r, errors.WithStack(herodot.ErrBadRequest.WithReasonf("Verification is not allowed because it was disabled.")))
		return
	}

	req, err := h.NewVerificationFlow(w, r, flow.TypeBrowser)
	if err != nil {
		h.d.Writer().WriteError(w, r, err)
		return
	}

	redirTo := req.AppendTo(h.d.Config().SelfServiceFlowVerificationUI(r.Context())).String()
	x.SendFlowCompletedAsRedirectOrJSON(w, r, h.d.Writer(), req, redirTo)
}

// Get Verification Flow Parameters
//
// swagger:parameters getVerificationFlow
//
//nolint:deadcode,unused
//lint:ignore U1000 Used to generate Swagger and OpenAPI definitions
type getVerificationFlow struct {
	// The Flow ID
	//
	// The value for this parameter comes from `request` URL Query parameter sent to your
	// application (e.g. `/verification?flow=abcde`).
	//
	// required: true
	// in: query
	FlowID string `json:"id"`

	// HTTP Cookies
	//
	// When using the SDK on the server side you must include the HTTP Cookie Header
	// originally sent to your HTTP handler here.
	//
	// in: header
	// name: Cookie
	Cookie string `json:"cookie"`
}

// swagger:route GET /self-service/verification/flows frontend getVerificationFlow
//
// # Get Verification Flow
//
// This endpoint returns a verification flow's context with, for example, error details and other information.
//
// Browser flows expect the anti-CSRF cookie to be included in the request's HTTP Cookie Header.
// For AJAX requests you must ensure that cookies are included in the request or requests will fail.
//
// If you use the browser-flow for server-side apps, the services need to run on a common top-level-domain
// and you need to forward the incoming HTTP Cookie header to this endpoint:
//
//	```js
//	// pseudo-code example
//	router.get('/recovery', async function (req, res) {
//	  const flow = await client.getVerificationFlow(req.header('cookie'), req.query['flow'])
//
//	  res.render('verification', flow)
//	})
//	```
//
// More information can be found at [Ory Kratos Email and Phone Verification Documentation](https://www.ory.sh/docs/kratos/self-service/flows/verify-email-account-activation).
//
//	Produces:
//	- application/json
//
//	Schemes: http, https
//
//	Responses:
//	  200: verificationFlow
//	  403: errorGeneric
//	  404: errorGeneric
//	  default: errorGeneric
func (h *Handler) getVerificationFlow(w http.ResponseWriter, r *http.Request) {
	if !h.d.Config().SelfServiceFlowVerificationEnabled(r.Context()) {
		h.d.SelfServiceErrorManager().Forward(r.Context(), w, r, errors.WithStack(herodot.ErrBadRequest.WithReasonf("Verification is not allowed because it was disabled.")))
		return
	}

	rid := x.ParseUUID(r.URL.Query().Get("id"))
	req, err := h.d.VerificationFlowPersister().GetVerificationFlow(r.Context(), rid)
	if err != nil {
		h.d.Writer().WriteError(w, r, err)
		return
	}

	// Browser flows must include the CSRF token
	//
	// Resolves: https://github.com/ory/kratos/issues/1282
	if req.Type == flow.TypeBrowser && !nosurf.VerifyToken(h.d.GenerateCSRFToken(r), req.CSRFToken) {
		h.d.Writer().WriteError(w, r, nosurfx.CSRFErrorReason(r, h.d))
		return
	}

	if req.ExpiresAt.Before(time.Now().UTC()) {
		if req.Type == flow.TypeBrowser {
			redirectURL := flow.GetFlowExpiredRedirectURL(r.Context(), h.d.Config(), RouteInitBrowserFlow, req.ReturnTo)

			h.d.Writer().WriteError(w, r, errors.WithStack(nosurfx.ErrGone.
				WithReason("The verification flow has expired. Redirect the user to the verification flow init endpoint to initialize a new verification flow.").
				WithDetail("redirect_to", redirectURL.String()).
				WithDetail("return_to", req.ReturnTo)))
			return
		}
		h.d.Writer().WriteError(w, r, errors.WithStack(nosurfx.ErrGone.
			WithReason("The verification flow has expired. Call the verification flow init API endpoint to initialize a new verification flow.").
			WithDetail("api", urlx.AppendPaths(h.d.Config().SelfPublicURL(r.Context()), RouteInitAPIFlow).String())))
		return
	}

	h.d.Writer().Write(w, r, req)
}

// Update Verification Flow Parameters
//
// swagger:parameters updateVerificationFlow
//
//nolint:deadcode,unused
//lint:ignore U1000 Used to generate Swagger and OpenAPI definitions
type updateVerificationFlow struct {
	// The Verification Flow ID
	//
	// The value for this parameter comes from `flow` URL Query parameter sent to your
	// application (e.g. `/verification?flow=abcde`).
	//
	// required: true
	// in: query
	Flow string `json:"flow"`

	// Verification Token
	//
	// The verification token which completes the verification request. If the token
	// is invalid (e.g. expired) an error will be shown to the end-user.
	//
	// This parameter is usually set in a link and not used by any direct API call.
	//
	// in: query
	Token string `json:"token" form:"token"`

	// in: body
	// required: true
	Body updateVerificationFlowBody

	// HTTP Cookies
	//
	// When using the SDK in a browser app, on the server side you must include the HTTP Cookie Header
	// sent by the client to your server here. This ensures that CSRF and session cookies are respected.
	//
	// in: header
	// name: Cookie
	Cookies string `json:"Cookie"`
}

// Update Verification Flow Request Body
//
// swagger:model updateVerificationFlowBody
//
//nolint:deadcode,unused
//lint:ignore U1000 Used to generate Swagger and OpenAPI definitions
type updateVerificationFlowBody struct{}

// swagger:route POST /self-service/verification frontend updateVerificationFlow
//
// # Complete Verification Flow
//
// Use this endpoint to complete a verification flow. This endpoint
// behaves differently for API and browser flows and has several states:
//
//   - `choose_method` expects `flow` (in the URL query) and `email` (in the body) to be sent
//     and works with API- and Browser-initiated flows.
//   - For API clients and Browser clients with HTTP Header `Accept: application/json` it either returns a HTTP 200 OK when the form is valid and HTTP 400 OK when the form is invalid
//     and a HTTP 303 See Other redirect with a fresh verification flow if the flow was otherwise invalid (e.g. expired).
//   - For Browser clients without HTTP Header `Accept` or with `Accept: text/*` it returns a HTTP 303 See Other redirect to the Verification UI URL with the Verification Flow ID appended.
//   - `sent_email` is the success state after `choose_method` when using the `link` method and allows the user to request another verification email. It
//     works for both API and Browser-initiated flows and returns the same responses as the flow in `choose_method` state.
//   - `passed_challenge` expects a `token` to be sent in the URL query and given the nature of the flow ("sending a verification link")
//     does not have any API capabilities. The server responds with a HTTP 303 See Other redirect either to the Settings UI URL
//     (if the link was valid) and instructs the user to update their password, or a redirect to the Verification UI URL with
//     a new Verification Flow ID which contains an error message that the verification link was invalid.
//
// More information can be found at [Ory Kratos Email and Phone Verification Documentation](https://www.ory.sh/docs/kratos/self-service/flows/verify-email-account-activation).
//
//	Consumes:
//	- application/json
//	- application/x-www-form-urlencoded
//
//	Produces:
//	- application/json
//
//	Schemes: http, https
//
//	Responses:
//	  200: verificationFlow
//	  303: emptyResponse
//	  400: verificationFlow
//	  410: errorGeneric
//	  default: errorGeneric
func (h *Handler) updateVerificationFlow(w http.ResponseWriter, r *http.Request) {
	rid, err := flow.GetFlowID(r)
	if err != nil {
		h.d.VerificationFlowErrorHandler().WriteFlowError(w, r, nil, node.DefaultGroup, err)
		return
	}

	ctx := r.Context()
	f, err := h.d.VerificationFlowPersister().GetVerificationFlow(ctx, rid)
	if errors.Is(err, sqlcon.ErrNoRows) {
		h.d.VerificationFlowErrorHandler().WriteFlowError(w, r, nil, node.DefaultGroup, errors.WithStack(herodot.ErrNotFound.WithReasonf("The verification request could not be found. Please restart the flow.")))
		return
	} else if err != nil {
		h.d.VerificationFlowErrorHandler().WriteFlowError(w, r, nil, node.DefaultGroup, err)
		return
	}

	if err := f.Valid(); err != nil {
		h.d.VerificationFlowErrorHandler().WriteFlowError(w, r, f, node.DefaultGroup, err)
		return
	}

	var g node.UiNodeGroup
	var found bool
	for _, ss := range h.d.AllVerificationStrategies() {
		// If an active strategy is set, but it does not match the current strategy, that strategy is not responsible anyways.
		if f.Active.String() != "" && f.Active.String() != ss.VerificationStrategyID() {
			continue
		}

		err := ss.Verify(w, r, f)
		if errors.Is(err, flow.ErrStrategyNotResponsible) {
			continue
		} else if errors.Is(err, flow.ErrCompletedByStrategy) {
			return
		} else if err != nil {
			h.d.VerificationFlowErrorHandler().WriteFlowError(w, r, f, ss.NodeGroup(), err)
			return
		}

		found = true
		g = ss.NodeGroup()
		break
	}

	if !found {
		h.d.VerificationFlowErrorHandler().WriteFlowError(w, r, f, node.DefaultGroup, errors.WithStack(schema.NewNoVerificationStrategyResponsible()))
		return
	}

<<<<<<< HEAD
	if x.IsBrowserRequest(r) {
		// Commented out because we do not want to redirect to new oauth flow after verifying email
		// Special case: If we ended up here through a OAuth2 login challenge, we need to accept the login request
		// and redirect back to the OAuth2 provider.
		// if flow.HasReachedState(flow.StatePassedChallenge, f.State) && f.OAuth2LoginChallenge.String() != "" {
		// 	if !f.IdentityID.Valid || !f.SessionID.Valid {
		// 		h.d.VerificationFlowErrorHandler().WriteFlowError(w, r, f, node.DefaultGroup,
		// 			herodot.ErrBadRequest.WithReasonf("No session was found for this flow. Please retry the authentication."))
		// 		return
		// 	}

		// 	callbackURL, err := h.d.Hydra().AcceptLoginRequest(ctx,
		// 		hydra.AcceptLoginRequestParams{
		// 			LoginChallenge:        string(f.OAuth2LoginChallenge),
		// 			IdentityID:            f.IdentityID.UUID.String(),
		// 			SessionID:             f.SessionID.UUID.String(),
		// 			AuthenticationMethods: f.AMR,
		// 		})
		// 	if err != nil {
		// 		h.d.VerificationFlowErrorHandler().WriteFlowError(w, r, f, node.DefaultGroup, err)
		// 		return
		// 	}

		// 	sess, err := h.d.SessionPersister().GetSession(ctx, f.SessionID.UUID, session.ExpandDefault)
		// 	if err != nil {
		// 		h.d.VerificationFlowErrorHandler().WriteFlowError(w, r, f, node.DefaultGroup, err)
		// 		return
		// 	}

		// 	err = h.d.SessionManager().IssueCookie(ctx, w, r, sess)
		// 	if err != nil {
		// 		h.d.VerificationFlowErrorHandler().WriteFlowError(w, r, f, node.DefaultGroup, err)
		// 		return
		// 	}

		// 	http.Redirect(w, r, callbackURL, http.StatusSeeOther)
		// 	return
		// }

		http.Redirect(w, r, f.AppendTo(h.d.Config().SelfServiceFlowVerificationUI(ctx)).String(), http.StatusSeeOther)
		return
=======
	// API flows can receive requests from the browser, if the link strategy is used.
	// However, x.IsBrowserRequest only checks for form submissions, not JSON requests made from a browser context
	if x.IsBrowserRequest(r) || (f.Type == flow.TypeBrowser && x.IsJSONRequest(r)) {
		// Special case: If we ended up here through a OAuth2 login challenge, we need to accept the login request
		// and redirect back to the OAuth2 provider.
		if flow.HasReachedState(flow.StatePassedChallenge, f.State) && f.OAuth2LoginChallenge.String() != "" {
			if !f.IdentityID.Valid || !f.SessionID.Valid {
				h.d.VerificationFlowErrorHandler().WriteFlowError(w, r, f, node.DefaultGroup,
					herodot.ErrBadRequest.WithReasonf("No session was found for this flow. Please retry the authentication."))
				return
			}

			callbackURL, err := h.d.Hydra().AcceptLoginRequest(ctx,
				hydra.AcceptLoginRequestParams{
					LoginChallenge:        string(f.OAuth2LoginChallenge),
					IdentityID:            f.IdentityID.UUID.String(),
					SessionID:             f.SessionID.UUID.String(),
					AuthenticationMethods: f.AMR,
				})
			if err != nil {
				h.d.VerificationFlowErrorHandler().WriteFlowError(w, r, f, node.DefaultGroup, err)
				return
			}

			sess, err := h.d.SessionPersister().GetSession(ctx, f.SessionID.UUID, session.ExpandDefault)
			if err != nil {
				h.d.VerificationFlowErrorHandler().WriteFlowError(w, r, f, node.DefaultGroup, err)
				return
			}

			err = h.d.SessionManager().IssueCookie(ctx, w, r, sess)
			if err != nil {
				h.d.VerificationFlowErrorHandler().WriteFlowError(w, r, f, node.DefaultGroup, err)
				return
			}

			if x.IsJSONRequest(r) {
				// This intentionally works differently than the "form browser" flow,
				// as it _does_ show the `verification success` UI, but the "Continue"
				// button contains the link to the OAuth2 provider with the `login_verifier`.
				continueNode := f.UI.Nodes.Find("continue")
				if continueNode != nil {
					if attr, ok := continueNode.Attributes.(*node.AnchorAttributes); ok {
						attr.HREF = callbackURL
						if err := h.d.VerificationFlowPersister().UpdateVerificationFlow(ctx, f); err != nil {
							h.d.VerificationFlowErrorHandler().WriteFlowError(w, r, f, node.DefaultGroup, err)
							return
						}

						h.d.Writer().Write(w, r, f)
						return
					}
				}

				// The flow does not have the `continue` node, which is an unknown state.
				// This should never happen.
			} else {
				http.Redirect(w, r, callbackURL, http.StatusSeeOther)
				return
			}
		} else if x.IsBrowserRequest(r) {
			http.Redirect(w, r, f.AppendTo(h.d.Config().SelfServiceFlowVerificationUI(ctx)).String(), http.StatusSeeOther)
			return
		}
>>>>>>> afb43c39
	}

	updatedFlow, err := h.d.VerificationFlowPersister().GetVerificationFlow(ctx, f.ID)
	if err != nil {
		h.d.VerificationFlowErrorHandler().WriteFlowError(w, r, f, g, err)
		return
	}

	h.d.Writer().Write(w, r, updatedFlow)
}<|MERGE_RESOLUTION|>--- conflicted
+++ resolved
@@ -457,49 +457,6 @@
 		return
 	}
 
-<<<<<<< HEAD
-	if x.IsBrowserRequest(r) {
-		// Commented out because we do not want to redirect to new oauth flow after verifying email
-		// Special case: If we ended up here through a OAuth2 login challenge, we need to accept the login request
-		// and redirect back to the OAuth2 provider.
-		// if flow.HasReachedState(flow.StatePassedChallenge, f.State) && f.OAuth2LoginChallenge.String() != "" {
-		// 	if !f.IdentityID.Valid || !f.SessionID.Valid {
-		// 		h.d.VerificationFlowErrorHandler().WriteFlowError(w, r, f, node.DefaultGroup,
-		// 			herodot.ErrBadRequest.WithReasonf("No session was found for this flow. Please retry the authentication."))
-		// 		return
-		// 	}
-
-		// 	callbackURL, err := h.d.Hydra().AcceptLoginRequest(ctx,
-		// 		hydra.AcceptLoginRequestParams{
-		// 			LoginChallenge:        string(f.OAuth2LoginChallenge),
-		// 			IdentityID:            f.IdentityID.UUID.String(),
-		// 			SessionID:             f.SessionID.UUID.String(),
-		// 			AuthenticationMethods: f.AMR,
-		// 		})
-		// 	if err != nil {
-		// 		h.d.VerificationFlowErrorHandler().WriteFlowError(w, r, f, node.DefaultGroup, err)
-		// 		return
-		// 	}
-
-		// 	sess, err := h.d.SessionPersister().GetSession(ctx, f.SessionID.UUID, session.ExpandDefault)
-		// 	if err != nil {
-		// 		h.d.VerificationFlowErrorHandler().WriteFlowError(w, r, f, node.DefaultGroup, err)
-		// 		return
-		// 	}
-
-		// 	err = h.d.SessionManager().IssueCookie(ctx, w, r, sess)
-		// 	if err != nil {
-		// 		h.d.VerificationFlowErrorHandler().WriteFlowError(w, r, f, node.DefaultGroup, err)
-		// 		return
-		// 	}
-
-		// 	http.Redirect(w, r, callbackURL, http.StatusSeeOther)
-		// 	return
-		// }
-
-		http.Redirect(w, r, f.AppendTo(h.d.Config().SelfServiceFlowVerificationUI(ctx)).String(), http.StatusSeeOther)
-		return
-=======
 	// API flows can receive requests from the browser, if the link strategy is used.
 	// However, x.IsBrowserRequest only checks for form submissions, not JSON requests made from a browser context
 	if x.IsBrowserRequest(r) || (f.Type == flow.TypeBrowser && x.IsJSONRequest(r)) {
@@ -564,7 +521,6 @@
 			http.Redirect(w, r, f.AppendTo(h.d.Config().SelfServiceFlowVerificationUI(ctx)).String(), http.StatusSeeOther)
 			return
 		}
->>>>>>> afb43c39
 	}
 
 	updatedFlow, err := h.d.VerificationFlowPersister().GetVerificationFlow(ctx, f.ID)
