--- conflicted
+++ resolved
@@ -1,11 +1,7 @@
-version: '3.7'
+version: "3.7"
 services:
   kratos-migrate:
-<<<<<<< HEAD
-    image: oryd/kratos:v1.1.0-2
-=======
     image: oryd/kratos:v1.3.1
->>>>>>> afb43c39
     environment:
       - DSN=sqlite:///var/lib/sqlite/db.sqlite?_fk=true&mode=rwc
     volumes:
@@ -34,14 +30,10 @@
   kratos:
     depends_on:
       - kratos-migrate
-<<<<<<< HEAD
-    image: oryd/kratos:v1.1.0-2
-=======
     image: oryd/kratos:v1.3.1
->>>>>>> afb43c39
     ports:
-      - '4433:4433' # public
-      - '4434:4434' # admin
+      - "4433:4433" # public
+      - "4434:4434" # admin
     restart: unless-stopped
     environment:
       - DSN=sqlite:///var/lib/sqlite/db.sqlite?_fk=true
@@ -60,8 +52,8 @@
   mailslurper:
     image: oryd/mailslurper:latest-smtps
     ports:
-      - '4436:4436'
-      - '4437:4437'
+      - "4436:4436"
+      - "4437:4437"
     networks:
       - intranet
 networks:
