SHELL=/usr/bin/env bash -o pipefail

#  EXECUTABLES = docker-compose docker node npm go
#  K := $(foreach exec,$(EXECUTABLES),\
#          $(if $(shell which $(exec)),some string,$(error "No $(exec) in PATH")))

export GO111MODULE        := on
export PATH               := .bin:${PATH}
export PWD                := $(shell pwd)
export BUILD_DATE         := $(shell date -u +"%Y-%m-%dT%H:%M:%SZ")
export VCS_REF            := $(shell git rev-parse HEAD)
<<<<<<< HEAD
export QUICKSTART_OPTIONS ?= ""
export IMAGE_TAG 					:= $(if $(IMAGE_TAG),$(IMAGE_TAG),v1.1.0-3)
=======
export QUICKSTART_OPTIONS ?=
export IMAGE_TAG 					:= $(if $(IMAGE_TAG),$(IMAGE_TAG),latest)
>>>>>>> afb43c39

.bin/clidoc:
	echo "deprecated usage, use docs/cli instead"
	go build -o .bin/clidoc ./cmd/clidoc/.

.PHONY: docs/cli
docs/cli:
	go run ./cmd/clidoc/. .

.PHONY: docs/api
docs/api:
	npx @redocly/openapi-cli preview-docs spec/api.json

.PHONY: docs/swagger
docs/swagger:
	npx @redocly/openapi-cli preview-docs spec/swagger.json

.bin/golangci-lint: Makefile
	curl -sSfL https://raw.githubusercontent.com/golangci/golangci-lint/master/install.sh | sh -s -- -d -b .bin v1.64.8

.bin/hydra: Makefile
	bash <(curl https://raw.githubusercontent.com/ory/meta/master/install.sh) -d -b .bin hydra v2.2.0-rc.3

.bin/ory: Makefile
	curl https://raw.githubusercontent.com/ory/meta/master/install.sh | bash -s -- -b .bin ory v0.2.2
	touch -a -m .bin/ory

.bin/buf: Makefile
	curl -sSL \
	"https://github.com/bufbuild/buf/releases/download/v1.39.0/buf-$(shell uname -s)-$(shell uname -m).tar.gz" | \
	tar -xvzf - -C ".bin/" --strip-components=2 buf/bin/buf buf/bin/protoc-gen-buf-breaking buf/bin/protoc-gen-buf-lint
	touch -a -m .bin/buf

.PHONY: lint
lint: .bin/golangci-lint .bin/buf
	.bin/golangci-lint run -v --timeout 10m ./...
	.bin/buf lint

.PHONY: mocks
mocks:
	go tool mockgen -mock_names Manager=MockLoginExecutorDependencies -package internal -destination internal/hook_login_executor_dependencies.go github.com/ory/kratos/selfservice loginExecutorDependencies

.PHONY: proto
proto: gen/oidc/v1/state.pb.go

gen/oidc/v1/state.pb.go: proto/oidc/v1/state.proto buf.yaml buf.gen.yaml .bin/buf
	.bin/buf generate
	go tool goimports -w gen/

.PHONY: install
install:
	go install -tags sqlite .

.PHONY: test-resetdb
test-resetdb:
	script/testenv.sh

.PHONY: test
test:
	docker pull oryd/hydra:v2.2.0@sha256:6c0f9195fe04ae16b095417b323881f8c9008837361160502e11587663b37c09
	go test -p 1 -tags sqlite -count=1 -failfast ./...

test-short:
	go test -tags sqlite -count=1 -failfast -short ./...

.PHONY: test-coverage
test-coverage:
	go test -coverprofile=coverage.out -failfast -timeout=20m -tags sqlite ./...

.PHONY: test-coverage-next
test-coverage-next:
	go test -short -failfast -timeout=20m -tags sqlite -cover ./... --args test.gocoverdir="$$PWD/coverage"
	go tool covdata percent -i=coverage
	go tool covdata textfmt -i=./coverage -o coverage.new.out

# Generates the SDK
.PHONY: sdk
sdk: .bin/ory node_modules
	go tool swagger generate spec -m -o spec/swagger.json \
		-c github.com/ory/kratos \
		-c github.com/ory/x/healthx \
		-c github.com/ory/x/crdbx \
		-c github.com/ory/x/openapix
	ory dev swagger sanitize ./spec/swagger.json
	go tool swagger validate ./spec/swagger.json
	CIRCLE_PROJECT_USERNAME=ory CIRCLE_PROJECT_REPONAME=kratos \
		ory dev openapi migrate \
			--health-path-tags metadata \
			-p https://raw.githubusercontent.com/ory/x/master/healthx/openapi/patch.yaml \
			-p file://.schema/openapi/patches/meta.yaml \
			-p file://.schema/openapi/patches/schema.yaml \
			-p file://.schema/openapi/patches/selfservice.yaml \
			-p file://.schema/openapi/patches/security.yaml \
			-p file://.schema/openapi/patches/session.yaml \
			-p file://.schema/openapi/patches/identity.yaml \
			-p file://.schema/openapi/patches/courier.yaml \
			-p file://.schema/openapi/patches/generic_error.yaml \
			-p file://.schema/openapi/patches/nulls.yaml \
			-p file://.schema/openapi/patches/common.yaml \
			spec/swagger.json spec/api.json

	rm -rf internal/httpclient
	mkdir -p internal/httpclient/
	npm run openapi-generator-cli -- generate -i "spec/api.json" \
		-g go \
		-o "internal/httpclient" \
		--git-user-id ory \
		--git-repo-id client-go \
		--git-host github.com \
		--api-name-suffix "API" \
		-c .schema/openapi/gen.go.yml

	(cd internal/httpclient; rm -rf go.mod go.sum test api docs)

	rm -rf internal/client-go
	mkdir -p internal/client-go/
	npm run openapi-generator-cli -- generate -i "spec/api.json" \
		-g go \
		-o "internal/client-go" \
		--git-user-id ory \
		--git-repo-id client-go \
		--git-host github.com \
		--api-name-suffix "API" \
		-c .schema/openapi/gen.go.yml

	(cd internal/client-go; go mod edit -module github.com/ory/client-go go.mod; rm -rf test api docs; go mod tidy)

	make format

.PHONY: quickstart
quickstart:
	docker pull oryd/kratos:latest
	docker pull oryd/kratos-selfservice-ui-node:latest
	docker-compose -f quickstart.yml -f quickstart-standalone.yml up --build --force-recreate

.PHONY: quickstart-dev
quickstart-dev:
	docker build -f .docker/Dockerfile-build -t playtron/kratos:${IMAGE_TAG} .
	docker-compose -f quickstart.yml -f quickstart-standalone.yml -f quickstart-latest.yml up --build --force-recreate

authors:  # updates the AUTHORS file
	curl https://raw.githubusercontent.com/ory/ci/master/authors/authors.sh | env PRODUCT="Ory Kratos" bash

# Formats the code
.PHONY: format
format: .bin/ory node_modules .bin/buf
	.bin/ory dev headers copyright --exclude=gen --exclude=internal/httpclient --exclude=internal/client-go --exclude test/e2e/proxy/node_modules --exclude test/e2e/node_modules --exclude node_modules --exclude=oryx
	go tool goimports -w -local github.com/ory .
	npm exec -- prettier --write 'test/e2e/**/*{.ts,.js}'
	npm exec -- prettier --write '.github'
	.bin/buf format --write

# Build local docker image
.PHONY: docker
docker:
<<<<<<< HEAD
	DOCKER_BUILDKIT=1 DOCKER_CONTENT_TRUST=1 docker buildx build \
	--platform=linux/amd64 \
	-f .docker/Dockerfile-build \
	--build-arg=COMMIT=$(VCS_REF) \
	--build-arg=BUILD_DATE=$(BUILD_DATE) \
	-t playtron/kratos:${IMAGE_TAG} \
	.
=======
	DOCKER_BUILDKIT=1 DOCKER_CONTENT_TRUST=1 docker build -f .docker/Dockerfile-build --build-context=oryx=../../x --build-arg=COMMIT=$(VCS_REF) --build-arg=BUILD_DATE=$(BUILD_DATE) -t oryd/kratos:${IMAGE_TAG} .
>>>>>>> afb43c39

.PHONY: test-e2e
test-e2e: node_modules test-resetdb kratos-config-e2e
	source script/test-envs.sh
	test/e2e/run.sh sqlite
	test/e2e/run.sh postgres
	test/e2e/run.sh cockroach
	test/e2e/run.sh mysql

.PHONY: test-e2e-playwright
test-e2e-playwright: node_modules test-resetdb kratos-config-e2e
	source script/test-envs.sh
	test/e2e/run.sh --only-setup
	(cd test/e2e; DB=memory npm run playwright)

.PHONY: test-refresh
test-refresh:
	UPDATE_SNAPSHOTS=true go test -tags sqlite,json1,refresh -short ./...

.PHONY: post-release
post-release:
	cat quickstart.yml | go tool yq '.services.kratos.image = "oryd/kratos:'$$DOCKER_TAG'"' | sponge quickstart.yml
	cat quickstart.yml | go tool yq '.services.kratos-migrate.image = "oryd/kratos:'$$DOCKER_TAG'"' | sponge quickstart.yml
	cat quickstart.yml | go tool yq '.services.kratos-selfservice-ui-node.image = "oryd/kratos-selfservice-ui-node:'$$DOCKER_TAG'"' | sponge quickstart.yml

licenses: .bin/licenses node_modules  # checks open-source licenses
	.bin/licenses

.bin/licenses: Makefile
	curl https://raw.githubusercontent.com/ory/ci/master/licenses/install | sh

node_modules: package-lock.json
	npm ci
	touch node_modules

.PHONY: kratos-config-e2e
kratos-config-e2e:
	sh ./test/e2e/render-kratos-config.sh<|MERGE_RESOLUTION|>--- conflicted
+++ resolved
@@ -9,13 +9,8 @@
 export PWD                := $(shell pwd)
 export BUILD_DATE         := $(shell date -u +"%Y-%m-%dT%H:%M:%SZ")
 export VCS_REF            := $(shell git rev-parse HEAD)
-<<<<<<< HEAD
 export QUICKSTART_OPTIONS ?= ""
-export IMAGE_TAG 					:= $(if $(IMAGE_TAG),$(IMAGE_TAG),v1.1.0-3)
-=======
-export QUICKSTART_OPTIONS ?=
-export IMAGE_TAG 					:= $(if $(IMAGE_TAG),$(IMAGE_TAG),latest)
->>>>>>> afb43c39
+export IMAGE_TAG 					:= $(if $(IMAGE_TAG),$(IMAGE_TAG),v1.3.1)
 
 .bin/clidoc:
 	echo "deprecated usage, use docs/cli instead"
@@ -171,17 +166,14 @@
 # Build local docker image
 .PHONY: docker
 docker:
-<<<<<<< HEAD
 	DOCKER_BUILDKIT=1 DOCKER_CONTENT_TRUST=1 docker buildx build \
 	--platform=linux/amd64 \
 	-f .docker/Dockerfile-build \
+	--build-context=oryx=../../x \
 	--build-arg=COMMIT=$(VCS_REF) \
 	--build-arg=BUILD_DATE=$(BUILD_DATE) \
 	-t playtron/kratos:${IMAGE_TAG} \
 	.
-=======
-	DOCKER_BUILDKIT=1 DOCKER_CONTENT_TRUST=1 docker build -f .docker/Dockerfile-build --build-context=oryx=../../x --build-arg=COMMIT=$(VCS_REF) --build-arg=BUILD_DATE=$(BUILD_DATE) -t oryd/kratos:${IMAGE_TAG} .
->>>>>>> afb43c39
 
 .PHONY: test-e2e
 test-e2e: node_modules test-resetdb kratos-config-e2e
